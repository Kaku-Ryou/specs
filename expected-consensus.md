--- conflicted
+++ resolved
@@ -1,14 +1,10 @@
 # Expected Consensus
 
-<<<<<<< HEAD
 This spec describes how to implement the protocol in general, for Filecoin-specific processes, see:
 
 - [Mining Blocks](mining.md#mining-blocks) on how consensus is used.
 - [Faults](./faults.md) on slashing.
 - [Storage Market](./storage-market.md#the-power-table) on how the power table is maintained.
-=======
-This is a technical design document describing how to implement the protocol in general, for the Filecoin specific mining process that implements Expected Consensus see [Mining Blocks](mining.md#mining-blocks).
->>>>>>> 5173b87d
 
 Expected Consensus is a probabilistic Byzantine fault-tolerant consensus protocol. At a high
 level, it operates by running a leader election every round in which, on expectation, one 
@@ -36,14 +32,9 @@
 
 Note: Validity of blocks beyond appropriate ticket generation (defined below) is defined by the implementation. For the filecoin definition of a valid block, see the [mining spec](mining.md).
 
-<<<<<<< HEAD
+Expected consensus relies on weighted chains in order to quickly converge on 'one true chain'. 
+
 We can describe the basic algorithm by looking in turn at its two major components: 
-=======
-Expected consensus relies on weighted chains in order to quickly converge on 'one true chain'. 
-The weight at each block is equal to its `ParentWeight`, plus that block's delta weight. Delta
-weight is a constant `V`, plus `X` - a function of the total power in the network as reported in the Power Table.  The exact value for `V` and the magnitude of the power ratio value are
-still to be determined, but for now we can use `V = 10` and `X = log(TotalPower)`.
->>>>>>> 5173b87d
 
 - Leader Election
 - Chain Selection
@@ -214,9 +205,8 @@
 As we saw, it is possible for forks to emerge naturally in Expected Consensus. EC relies on weighted chains in order to quickly converge on 'one true chain', with every block adding to the chain's weight. This means the heaviest chain should reflect the most amount of work performed, or in Filecoin's case, the most storage provided. 
 
 The weight at each block is equal to its `ParentWeight`, plus that block's delta weight. Delta
-weight is a constant `V`, plus the ratio of the total power in the network controlled by the
-miner of the block.  The exact value for `V` and the magnitude of the power ratio value are
-still to be determined, but for now we can use `V = 10` and `(100 * MinerPower) / TotalPower`.
+weight is a constant `V`, plus `X` - a function of the total power in the network as reported in the Power Table.  The exact value for `V` and the magnitude of the power ratio value are
+still to be determined, but for now we can use `V = 10` and `X = log(TotalPower)`.
 
 `ParentWeight` is the aggregate chain weight of a given block's parent set. It is calculated as
 the `ParentWeight` of any of its parent blocks (all blocks in a given `TipSet` should have 
