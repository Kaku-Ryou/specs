# The Filecoin Mining Process

### What is the Filecoin Mining Process

An active participant in the filecoin consensus process is a storage miner and expected consensus block proposer. They are responsible for storing data for the filecoin network and also for driving the filecoin consensus process. Miners should constantly be performing Proofs of SpaceTime, and also checking if they have a winning `ticket` to propose a block for each round. We currently set rounds to take around 30 seconds, in order to account for network propagation around the world. The details of both processes are defined here.

While we refer to both storage miners and participants in expected consensus as "miners," strictly speaking only the latter are actively mining blocks (by participating in Filecoin consensus). Fulfilling storage orders and generating new blocks for block rewards are two wholly distinct ways to earn Filecoin.
With that said, it stands to reason that any storage miner would participate in Filecoin consensus (it effectively subsidizes their storage costs) and conversely, any participant in Filecoin consensus must be a storage miner (in order for them to appear in the [power table](./storage-market.md#the-power-table). We therefore refer to these actors as "miners."

## Becoming a miner

### Registration

To become a miner, you must first register a new miner on-chain, set your pledge, and deposit your collateral. This is done through the storage market actor's `CreateMiner` method. Invoke that method with your desired pledge size, accompanying collateral, and public key for signature validation. The call will then create a new miner instance and return its address for you.

### Announcement

The next step is to place one or more storage market asks on the market. This is done through the storage markets `AddAsk` method. You may create a single ask for your entire storage, or partition your storage up in some way with multiple asks (at potentially different prices). 

### Deal Making

Once you have asks on the network, you must now wait for deal proposals from storage clients. Clients will look at all the miners announcing their prices, and use that information to select miners they want to store data with. As deal proposals come in and you accept the deals (TODO: add a section on deal acceptance strategy), you should start filling sectors with that data. Miners should continue to make deals until they run out of storage space.


### Committing Storage

Once a miner has filled up a sector with enough deals and sealed it, the next step is for them to commit that storage. To do this, they take the merkleroot commitments from the PoRep sealing setup and the seal proof, and call `CommitSector`.  Internally, `CommitSector` validates the proof, and then augments the miners `Power` by the appropriate amount.

It then checks if the miner is moving from having zero committed data to a non-zero amount of committed data, and if so sets the miners `ProvingPeriodStart` field to the current block.

TODO: sectors need to be globally unique. We can either do this by having the seal proof prove the sector is unique to this miner in some way, or by having a giant global map on-chain that we check against on each submission. I think that when we go towards sector aggregation, the latter option will become pretty much impossible, so we need to think about how that proof statement could work.


#### Sector Removal

When a miner no longer needs to store the data in a particular sector, they should remove it from their proving set by submitting the done sectors via the 'doneSet' parameter of `SubmitPost`. This will move the sectors to being 'removal candidates'. The collateral for those sectors remains locked up until the end of the next proving period, in case the removed sectors were still for valid deals and the client needs to slash them.

## The Miner Actor

**TODO** Where should this actually go? It feels a bit out of place right here.

After successfully calling `CreateMiner`, a miner actor will be created for you on-chain, and registered in the storage market. This miner, like all other Filecoin State Machine actors, has a fixed set of methods that can be used to interact with or control it.


```go
type StorageMinerActor interface {
    // AddAsk adds an ask via this miner to the storage markets orderbook
    AddAsk(price TokenAmount, expiry uint64) AskID

    // CommitSector adds a sector commitment to the chain.
    CommitSector(commD, commR, commRStar []byte, proof SealProof) SectorID

    // SubmitPoSt is used to submit a coalesced PoSt to the chain to convince the chain
    // that you have been actually storing the files you claim to be. A proof of
    // spacetime convinces the verifier that the sectors specified by the given
    // sector set are being correctly stored by the miner.
    // Also passed into this call are a set of FailureSets called 'faults'.
    // Each of these FailureSets specifies a set of sectors, and the time that they
    // failed at. During verification of the proof, these sectors will be removed.
    // recovered is the set of sectors that failed during the PoSt and were
    // recoverable by the miner. When making this call, the miner must submit enough
    // funds to pay fees for any faults that were recovered from. Collateral is deducted
    // for any sectors that were permanently lost.
    // The final parameter is the 'doneSet' this is the set of sectors the miner is
    // willingly removing, that they were able to prove for the entire proving period.
    SubmitPoSt(p PoSt, faults []FailureSet, recovered SectorSet, doneSet SectorSet)
    
    // IncreasePledge allows a miner to pledge more storage to the network
    IncreasePledge(addspace Integer)
    
    // SlashStorageFault is used to penalized this miner for missing their proofs
    SlashStorageFault()
    
    // GetCurrentProvingSet returns the current set of sectors that this miner is proving.
    // The next PoSt they submit will use this as an input. This method can be used by
    // clients to check that their data is being proven. (TODO: returning a list of commR 
    // hashes is a LOT of data, maybe find a better way?)
    GetCurrentProvingSet() [][]byte
    
    // ArbitrateDeal is called by a client of this miner whose deal with the miner has
    // data contained in a recently removed sector, and is not yet past the expiry date
    // of the deal.
    ArbitrateDeal(d Deal)
    
    // DePledge allows a miner to retrieve their pledged collateral.
    DePledge(amt TokenAmount)
    
    // GetPower returns this miners power in the filecoin power table
    GetPower() Integer

    // GetOwner returns the address of the account that owns the miner. The owner is the
    // account that is authorized to control the miner, and is also where mining rewards
    // go to.
    GetOwner() Address
    
    // GetKey returns the block signing key for this miner.
    GetKey() PublicKey

    // GetWorkerAddr (name still a WIP) returns the address corresponding to the
    // miners block signing key. Proof submissions for this miner must come from
    // this address. This is separate from the miners 'owner' address to allow
    // multiple miners to pay into a single address, while having separate signing keys
    // as well as to allow for miners to have their collateral put up by a different party
    // (e.g. for collateral pools)
    GetWorkerAddr() Address

    // GetPeerID returns the libp2p peer ID that this miner can be reached at.
    GetPeerID() libp2p.PeerID

    // UpdatePeerID is used to update the peerID this miner is operating under.
    UpdatePeerID(pid libp2p.PeerID)
}
```

The miner actor also has underlying state that is persisted on-chain. That state looks like this:

```go
type StorageMinerState struct {
    // Owner is the address of the account that owns this miner
    Owner Address
    
    // Worker is the address of the worker account for this miner
    Worker Address
    
    // PeerID is the libp2p peer identity that should be used to connect
    // to this miner
    PeerID peer.ID
    
    // PublicKey is the public portion of the key that the miner will use to sign blocks
    PublicKey PublicKey
    
    // PledgeBytes is the amount of space being offered by this miner to the network
    PledgeBytes BytesAmount
    
    // Collateral is locked up filecoin the miner has available to commit to storage.
    // When miners commit new sectors, tokens are moved from here to 'ActiveCollateral'
    // The sum of collateral here and in activecollateral should equal the required amount
    // for the size of the miners pledge.
    Collateral TokenAmount
    
    // ActiveCollateral is the amount of collateral currently committed to live storage
    ActiveCollateral TokenAmount
    
    // DePledgedCollateral is collateral that is waiting to be withdrawn
    DePledgedCollateral TokenAmount
    
    // DePledgeTime is the time at which the depledged collateral may be withdrawn
    DePledgeTime BlockHeight
    
    // Sectors is the set of all sectors this miner has committed
    Sectors SectorSet
    
    // ProvingSet is the set of sectors this miner is currently mining. It is only updated
    // when a PoSt is submitted (not as each new sector commitment is added)
    ProvingSet SectorSet
    
    // NextDoneSet is a set of sectors reported during the last PoSt submission as
    // being 'done'. The collateral for them is still being held until the next PoSt
    // submission in case early sector removal penalization is needed.
    NextDoneSet SectorSet
    
    // TODO: maybe this number is redundant with power
    LockedStorage BytesAmount
    
    // Power is the amount of power this miner has
    Power BytesAmount
}
```

### Owner Worker distinction

The miner actor has two distinct 'controller' addresses. One is the worker, which is the address which will be responsible for doing all of the work, submitting proofs, committing new sectors, and all other day to day activities. The owner address is the address that created the miner, paid the collateral, and has block rewards paid out to it. The reason for the distinction is to allow different parties to fulfil the different roles. One example would be for the owner to be a multisig wallet, or a cold storage key, and the worker key to be a 'hot wallet' key. 

### Storage Mining Cycle

Storage miners must continually produce proofs of space time over their storage to convince the network that they are actually storing the sectors that they have committed to. Each PoSt covers a miner's entire storage.

#### Step 0: Pre-Commit

Before doing anything else, a miner must first pledge some collateral for their storage and put up an ask to indicate their desired price.

After that, they need to make deals with clients and begin filling up sectors with data. For more information on making deals, see the section on [deal flow](storage-market.md#deal-flow)

When they have a full sector, they should seal it.

#### Step 1: Commit

When the miner has completed their first seal, they should post it on-chain using [CommitSector](actors.md#commit-sector). This starts their proving period.

The proving period is a fixed amount of time in which the miner must submit a Proof of Space Time to the network.

During this period, the miner may also commit to new sectors, but they will not be included in proofs of space time until the next proving period starts.


#### Step 2: Proving Storage (PoSt creation)

At the beginning of their proving period, miners collect the proving set (the set of all live sealed sectors on the chain at this point), and then call `ProveStorage`.

```go
func ProveStorage(sectors []commR, startTime BlockHeight) (PoSTProof, []Fault) {
    proofs []Proofs
    seeds []Seed
    faults []Fault
    for t := 0; t < ProvingPeriod; t += ReseedPeriod {
        seeds = append(seeds, GetSeedFromBlock(startTime + t))
        proof, fault := GenPost(sectors, seeds[t], vdfParams)
        proofs = append(proofs, proof)
        faults = append(faults, fault)
    }
    return GenPostSnark(sectors, seeds, proofs), faults
}
```

Note: See ['Proof of Space Time'](proofs.md#proof-of-space-time) for more details.

The proving set remains consistent during the proving period. Any sectors added in the meantime will be included in the next proving set, at the beginning of the next proving period.

#### Step 3: PoSt Submission

When the miner has completed their PoSt, they must submit it to the network by calling [SubmitPoSt](actors.md#submit-post). There are two different times that this *could* be done.

1. **Standard Submission**: A standard submission is one that makes it on-chain before the end of the proving period. The length of time it takes to compute the PoSts is set such that there is a grace period between then and the actual end of the proving period, so that the effects of network congestion on typical miner actions is minimized.
2. **Penalized Submission**: A penalized submission is one that makes it on-chain after the end of the proving period, but before the generation attack threshold. These submissions count as valid PoSt submissions, but the miner must pay a penalty for their late submission. (See '[Faults](../faults.md)' for more information)
   - Note: In this case, the next PoSt should still be started at the beginning of the proving period, even if the current one is not yet complete. Miners must submit one PoSt per proving period.

Along with the PoSt submission, miners may also subit a set of sectors that they wish to remove from their proving set. This is done by selecting the sectors in the 'done' bitfield passed to `SubmitPoSt`.


### Stop Mining

In order to stop mining, a miner must complete all of its storage contracts, and remove them from their proving set during a PoSt submission. A miner may then call `DePledge()` to retrieve their collateral (Note: depledging requires two calls to the chain, and a 'cooldown' period).

### Faults

Faults are described in the [faults document](../faults.md).

### On Being Slashed (WIP, needs discussion)

If a miner is slashed for failing to submit their PoSt on time, they currently lose all their pledge collateral. They do not necessarily lose their storage collateral. Storage collateral is lost when a miners clients slash them for no longer having the data. Missing a PoSt does not necessarily imply that a miner no longer has the data. There should be an additional timeout here where the miner can submit a PoSt, along with 'refilling' their pledge collateral. If a miner does this, they can continue mining, their mining power will be reinstated, and clients can be assured that their data is still there.

Review Discussion Note: Taking all of a miners collateral for going over the deadline for PoSt submission is really really painful, and is likely to dissuade people from even mining filecoin in the first place (If my internet going out could cause me to lose a very large amount of money, that leads to some pretty hard decisions around profitability). One potential strategy could be to only penalize miners for the amount of sectors they could have generated in that timeframe. 

## Mining Blocks

Now that you are a real life filecoin miner, it's time to start making and checking tickets. At this point, you should already be running chain validation, which includes keeping track of the latest [`Tipsets`](./expected-consensus.md#tipsets) that you've seen on the network.

For additional details around how consensus works in Filecoin, see the [expected consensus spec](./expected-consensus.md). For the purposes of this section, we have a consensus protocol (Expected Consensus) that guarantees us a fair process for determining what blocks have been generated in a round and whether a miner should mine a block themselves, and some rules pertaining to how "Tickets" should be validated during block validation.

### Receiving Blocks

Receiving blocks from the network, you must do the following:

1. Check their validity (see below).
2. Assemble a `Tipset` with all valid blocks with common parents.

You may sometimes receive blocks belonging to different `Tipsets` (i.e. whose parents are not the same). In that case, you must choose which tipset to mine on.

Chain selection is a crucial component of how the Filecoin blockchain works. In short, every chain has an associated weight accounting for the number of blocks mined on it and the power (storage) they track. It is always preferable to mine atop a heavier block rather than a lighter one. While you may be foregoing block rewards earned in the past, this lighter chain is likely to be abandoned by other miners forfeiting any block reward earned. For more on this, see [chain selection](./expected-consensus.md#chain-selection) in the Expected Consensus spec.

### Block structure

In order to go over block validation in detail, we quickly go over block structure (see more in [block creation](#block-creation)).

Note: This may not yet be the format the go-filecoin codebase is yet using, but it describes what the 'ideal' block structure should look like. Implementations may name things differently, or use different types. For a detailed layout of exactly how a block should look and be serialized, see [the datastructures spec](data-structures.md#block).

We have:

```go
type Block struct {
    // Parents are the cids of this blocks parents
    Parents []*cid.Cid

    // Tickets is the array of tickets used to prove delay in block generation.
    // Generated from tickets in its parent tipset.
    // On expectation there will be only one, but there could be multiple, null blocks
    // on which the winning ticket was found.
    Tickets []Signature

    // ElectionProofs is the array of proofs that the leader was indeed elected.
    // Generated from tickets in the lookback tipset.
    // On expectation there will be only one, but there could be multiple, null blocks
    // on which the winning ticket was found.
    ElectionProofs []Signature
    
    // Parent Weight is the aggregate chain weight of this block's parent set.
    ParentWeight float64
        
    // MsgRoot is the root of the merklized set of state transitions in this block
    MsgRoot *cid.Cid
    
    // ReceiptsRoot is the root of the merklized set of invocation receipts matching
    // the messages in this block.
    ReceiptsRoot *cid.Cid
    
    // StateRoot is the resultant state represented by this block after the in-order 
    // application of its set of messages.
    StateRoot *cid.Cid
    
    // BlockSig is a signature over all the other fields in the block with the miners
    // private key
    BlockSig Signature
}
```

To start, you must validate that the block was well mined.

### Block Validation

In order to validate a block coming in from the network at height `N` was well mined you must do the following:

1. Validate `BlockSig`

2. Ensure that the block content is appropriately referenced in the header. 

3. Validate `ParentWeight`
   - Each of the blocks in the block's `ParentTipset` must have the same `ParentWeight`.
   - The new block's ParentWeight must have been properly calculated using the [chain weighting function](./expected-consensus#chain-weighting).

4. Validate `StateRoot`
   - In order to do this, you must ensure that applying the block's messages to the `ParentState` (not included in block header) appropriately yields the `StateRoot` and receipts in the `ReceiptRoot`.

5. You must validate that the tickets in the `Tickets` array are valid, thereby proving appropriate delay for this block creation.
   - Ensure that the new ticket was generated from the smallest ticket in the block's parent tipset (at height `N-1`).
   - Recompute the new ticket, using the miner's public key, ensuring it was computed appropriately.

6. You must validate that the tickets in `ElectionProofs` array were correctly generated by the miner, and that they are eligible to mine.
   - Ensure that the proof was generated using the smallest ticket at height `N-K` (the lookback tipset).
   - Recompute the proof, using the miner's public key, and check that the ticket is a valid signature over that value.
   - Verify that the proof is indeed smaller than the miner's power as reported in the power table at height `N-L`.

7. In a case where the block contains multiple values in either the `Tickets` or `ElectionProofs` arrays
   - Ensure that all tickets in both arrays are signed by the same key.
   - For the `Tickets` array, ensure that each ticket was used to generate the next, starting from the smallest ticket in the Parent tipset (at `N-1`).
   - For the `ElectionProofs` array, ensure that each ticket was used to generate the next, starting from the smallest ticket in the Lookback tipset (at `N-K`).
   - Ensure that both arrays contain the same number of tickets.

We detail ticket validation as follows:

```go
func IsTicketAWinner(t Ticket, minersPower, totalPower Integer) bool {
    return ToFloat(sha256.Sum(ticket)) * totalPower < minersPower
}

func VerifyTicket(b Block) error {
    // 1. start with the `Tickets` array
    // get the smallest ticket from the blocks parent tipset
    parTicket := selectSmallestTicket(b.Parents)
    
    // Verify each ticket in the chain of tickets. There will be one ticket
    // plus one ticket for each null block. Only the final ticket must be a
    // 'winning' ticket.
    for _, ticket := range b.Tickets {
    	challenge := sha256.Sum(parTicket)
    	
        // Check VDF
        if !Verify(b.VDFProof, challenge) {
            return "VDF was not run properly"
        }
        
        // Check VRF   
    	pubk := getPublicKeyForMiner(b.Miner)
    	if !pubk.VerifySignature(ticket, parTicket) {
        	return "Ticket was not a valid signature over the parent ticket"
    	}
        // in case this block was mined atop null blocks
        parTicket = ticket
    }
    
    // 2. Check leader election
    // get the smallest ticket from the lookback tipset
    lookbackTicket := selectSmallestTicket(randomnessLookback(b))

    for _, ticket := range b.ElectionProofs {
            challenge := sha256.Sum(lookbackTicket)
	
        	// Check VRF
            pubk := getPublicKeyForMiner(b.Miner)
            if !pubk.VerifySignature(ticket, lookbackTicket) {
                return "Ticket was not a valid signature over the lookback ticket"
            }
            // in case this block was mined atop null blocks
        lookbackTicket = ticket
    }
    
    state := getStateTree(powerLookback(b))
    minersPower := state.getPowerForMiner(b.Miner)
    totalPower := state.getTotalPower()
    
    if !IsTicketAWinner(lookbackTicket, minersPower, totalPower) {
       return "Ticket was not a winning ticket"
    }
    
    // Winner!
    return nil
}
```

If all of this lines up, the block is valid. Repeat for all blocks in a tipset.

Once you've ensured all blocks in the `Tipset` received were properly mined, you can mine on top of it. If it wasn't, ensure the next heaviest `Tipset` was properly mined (this might mean the same `Tipset` with invalid blocks removed, or an altogether different one (whose blocks have a different parent set).

If none were, you may need to mine null blocks instead (see the [expected consensus spec](./expected-consensus.md#null-blocks) for more). 

### Ticket Generation

<<<<<<< HEAD
We detail ticket generation in the [expected consensus spec](./expected-consensus#ticket-generation).
=======
```go
type Block struct {
    // Parents are the cids of this blocks parents
    Parents []Cid
>>>>>>> 96e613d4

### Mining a losing ticket with new blocks on the network

<<<<<<< HEAD
Generating a new ticket will take you some amount of time (as imposed by the VDF in Expected Consensus). If you find yourself with a losing ticket, on expectation you will hear about at least one other block being mined on the network. If so, you should verify the validity of these incoming blocks repeating the above process for a new `Tipset`.

#### Mining a losing ticket with no new blocks on the network

If no new blocks appear in the round, you may attempt to mine the same `Tipset` again. We call this mining a null block (i.e. mining atop the failed ticket you generated in your previous attempt). 

To start, you should insert your losing ticket into the `Tickets` array, then repeat the above process (from `Ticket Generation`) using your failed ticket from the previous round rather than the smallest ticket from the parent tipset (multiple null blocks in a row may be found).  This will generate a new ticket.

Repeat this process until you either find a winning ticket or hear about new blocks to mine atop of from the network. If a new block comes in from the network, and it is on a heavier chain than your own, you should abandon your null block mining to mine atop this new block. Due to the way chain selection works in filecoin, a chain with fewer null blocks will be preferred (see the [Expected Consensus spec](./expected-consensus.md#chain-selection) for more details).

#### Mining a winning ticket

If you mine a winning ticket, you may proceed to block creation thereby earning a block reward.

### Block Creation

When you have found a winning ticket, it's time to create your very own block!

To create a block, first compute a few fields:

- `Tickets` - An array containing a new ticket, and, if applicable, any intermediary tickets generated to prove appropriate delay for any null blocks you mined on. See [ticket generation](./expected-consensus.md#ticket-generation).
- `ElectionProofs` - An array containing your winning ticket proving election, and, if applicable, the failed intermediary tickets for any null blocks you mined on. See [ticket generation](./expected-consensus.md#ticket-generation).
- `ParentWeight` - As described in [Chain Weighting](./expected-consensus.md#chain-weighting).
- `ParentState` - Note that it will not end up in the newly generated block, but is necessary to compute to generate other fields. To compute this:
  - Take the `ParentState` of one of the blocks in your chosen parent set (invariant: this is the same value for all blocks in a given parent set).
  - For each block in the parent set, ordered by their tickets:
    - Apply each message in the block to the parent state, in order. If a message was already applied in a previous block, skip it.
    - Transaction fees are given to the miner of the block that the first occurance of the message is included in. If there are two blocks in the parent set, and they both contain the exact same set of messages, the second one will receive no fees.
    - It is valid for messages in two different blocks of the parent set to conflict, that is, A conflicting message from the combined set of messages will always error.  Regardless of conflicts all messages are applied to the state.
- `MsgRoot` - To compute this:
  - Select a set of messages from the mempool to include in your block.
  - Insert them into a Merkle Tree and take its root.
- `ReceiptsRoot` - To compute this:
  - Apply the set of messages selected above to the parent state, collecting invocation receipts as you go.
  - Insert them into a Merkle Tree and take its root.
- `StateRoot` - Apply each of your chosen messages to the `ParentState` to get this.
- `BlockSig` - A signature with your private key (must also match the ticket signature) over the entire block. This is to ensure that nobody tampers with the block after we propogate it to the network, since unlike normal PoW blockchains, a winning ticket is found independently of block generation.

Start by filling out `Parents`, `Tickets` and `ElectionProofs` with values from the ticket checking process.
=======
    // Ticket is the signature over the hash of the proof you generated
    Ticket Signature
    
    // MsgRoot is the root of the merklized set of state transitions in this block
    MsgRoot Cid
    
    // ReceiptsRoot is the root of the merklized set of invocation receipts matching
    // the messages in this block.
    ReceiptsRoot Cid
    
    // StateRoot is the resultant state represented by this block after the in-order 
    // application of its set of messages.
    StateRoot Cid
    
    // BlockSig is a signature over all the other fields in the block with the miners
    // private key
    BlockSig Signature
}
```
>>>>>>> 96e613d4

Next, compute the aggregate state of your selected parent blocks, the `ParentState`. This is done by taking the aggregate parent state of *their* parent tipset, sorting your parent blocks by their tickets, and applying each message in each block to that state. Any message whose nonce is already used (duplicate message) in an earlier block should be skipped (application of this message should fail anyway). Note that re-applied messages may result in different receipts than they produced in their original blocks, an open question is how to represent the receipt trie of this tipsets 'virtual block'.

Once you have the aggregate `ParentState`, select a set of messages to put into your block. The miner may include a block reward message in this set.  For this reward message to pass validation it must be the first message in the serialized list of messages and must not claim more than the protocol defined block reward constant.  The `From` field of the block reward message must equal the protocol defined network address constant.  The message should not include a signature.  Apply each message of the message set to your aggregate parent state in order to compute your block's resultant state. Gather the receipts from each execution into a set. Now, merklize the set of messages you selected, and put the root in `MsgRoot`. Merklize the receipts, and put that root in `ReceiptsRoot`. Finally, set the `StateRoot` field with your resultant state.

Note that the `ParentState` field from the expected consensus document is left out, this is to help minimize the size of the block header. The parent state for any given parent set should be computed by the client and cached locally.

Now you have a filled out block, all that's left is to sign it. Serialize the block now (without the signature field), take the sha256 hash of it, and sign that hash. Place the resultant signature in the `BlockSig` field, and then you're done.

#### Block Broadcast

Broadcast your completed block to the network, and assuming you've done everything correctly, the network will accept it, and other miners will mine on top of it, earning you a block reward!

### Open Questions

- How should receipts for tipsets 'virtual blocks' be referenced? It is common for applications to provide the merkleproof of a receipt to prove that a transaction was successfully executed.


### Future Work
There are many ideas for improving upon the storage miner, here we note some ideas that may be potentially implemented in the future.

- **Sector Resealing**: Miners should be able to 're-seal' sectors, to allow them to take a set of sectors with mostly expired pieces, and combine the not-yet-expired pieces into a single (or multiple) sectors.
- **Sector Transfer**: Miners should be able to re-delegate the responsibility of storing data to another miner. This is tricky for many reasons, so we won't implement it for the initial release of Filecoin, but this could provide some really interesting capabilities down the road.<|MERGE_RESOLUTION|>--- conflicted
+++ resolved
@@ -403,18 +403,10 @@
 
 ### Ticket Generation
 
-<<<<<<< HEAD
 We detail ticket generation in the [expected consensus spec](./expected-consensus#ticket-generation).
-=======
-```go
-type Block struct {
-    // Parents are the cids of this blocks parents
-    Parents []Cid
->>>>>>> 96e613d4
 
 ### Mining a losing ticket with new blocks on the network
 
-<<<<<<< HEAD
 Generating a new ticket will take you some amount of time (as imposed by the VDF in Expected Consensus). If you find yourself with a losing ticket, on expectation you will hear about at least one other block being mined on the network. If so, you should verify the validity of these incoming blocks repeating the above process for a new `Tipset`.
 
 #### Mining a losing ticket with no new blocks on the network
@@ -454,27 +446,6 @@
 - `BlockSig` - A signature with your private key (must also match the ticket signature) over the entire block. This is to ensure that nobody tampers with the block after we propogate it to the network, since unlike normal PoW blockchains, a winning ticket is found independently of block generation.
 
 Start by filling out `Parents`, `Tickets` and `ElectionProofs` with values from the ticket checking process.
-=======
-    // Ticket is the signature over the hash of the proof you generated
-    Ticket Signature
-    
-    // MsgRoot is the root of the merklized set of state transitions in this block
-    MsgRoot Cid
-    
-    // ReceiptsRoot is the root of the merklized set of invocation receipts matching
-    // the messages in this block.
-    ReceiptsRoot Cid
-    
-    // StateRoot is the resultant state represented by this block after the in-order 
-    // application of its set of messages.
-    StateRoot Cid
-    
-    // BlockSig is a signature over all the other fields in the block with the miners
-    // private key
-    BlockSig Signature
-}
-```
->>>>>>> 96e613d4
 
 Next, compute the aggregate state of your selected parent blocks, the `ParentState`. This is done by taking the aggregate parent state of *their* parent tipset, sorting your parent blocks by their tickets, and applying each message in each block to that state. Any message whose nonce is already used (duplicate message) in an earlier block should be skipped (application of this message should fail anyway). Note that re-applied messages may result in different receipts than they produced in their original blocks, an open question is how to represent the receipt trie of this tipsets 'virtual block'.
 
